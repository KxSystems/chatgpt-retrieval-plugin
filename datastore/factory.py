--- conflicted
+++ resolved
@@ -69,9 +69,5 @@
         case _:
             raise ValueError(
                 f"Unsupported vector database: {datastore}. "
-<<<<<<< HEAD
-                f"Try one of the following: kdbai, llama, elasticsearch, pinecone, weaviate, milvus, zilliz, redis, or qdrant"
-=======
-                f"Try one of the following: llama, elasticsearch, pinecone, weaviate, milvus, zilliz, redis, azuresearch, or qdrant"
->>>>>>> 13a0b039
+                f"Try one of the following: llama, elasticsearch, pinecone, weaviate, milvus, zilliz, redis, azuresearch, kdbai or qdrant"
             )